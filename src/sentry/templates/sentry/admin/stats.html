--- conflicted
+++ resolved
@@ -12,16 +12,11 @@
     <h2>{% trans "System Overview" %}</h2>
   </div>
 
-<<<<<<< HEAD
-  <h3>Event Throughput</h3>
-  <div id="blk_chart"></div>
-=======
   <h3>
     Event Throughput
     <small id="rate" class="pull-right"></small>
   </h3>
-  <div id="chart" class="chart"></div>
->>>>>>> e8d2b688
+  <div id="blk_chart"></div>
 
   <script>
   $(function(){
@@ -124,65 +119,12 @@
         }
       ];
 
-<<<<<<< HEAD
       React.render(React.createFactory(Sentry.FlotChart)({
          className: "chart",
          plotData: points
       }), document.getElementById('blk_chart'));
-=======
-      var options = {
-        xaxis: {
-          mode: "time",
-          minTickSize: [1, "day"],
-          tickFormatter: Sentry.charts.tickFormatter
-        },
-        yaxis: {
-          min: 0,
-          tickFormatter: function(value) {
-            if (value > 999999) {
-              return (value / 1000000) + 'mm';
-            }
-            if (value > 999) {
-              return (value / 1000) + 'k';
-            }
-            return value;
-          }
-        },
-        tooltip: true,
-        tooltipOpts: {
-          content: function(label, xval, yval, flotItem) {
-            xval = parseInt(xval, 10);
-            if(typeof yval.toLocaleString == "function") {
-                return yval.toLocaleString() + ' events ' + flotItem.series.label.toLowerCase() + '<br>' + moment(xval).format('llll');
-            }
-            return yval + ' events<br>' + moment(xval).format('llll');
-          },
-          defaultTheme: false
-        },
-        grid: {
-          show: true,
-          hoverable: true,
-          backgroundColor: '#ffffff',
-          borderColor: '#DEE3E9',
-          borderWidth: 2,
-          tickColor: '#f0f0f0'
-        },
-        hoverable: false,
-        legend: {
-            noColumns: 2,
-            position: 'nw'
-        },
-        lines: { show: false }
-      };
-
-      $.plot($chart, points, options);
-
-      $(window).resize(function(){
-        $.plot($chart, points, options);
-      });
 
       $('#rate').text(systemTotal.avgRate + ' avg EPM');
->>>>>>> e8d2b688
     }
   });
   </script>
