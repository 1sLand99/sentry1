{% extends "sentry/bases/stream.html" %}

{% load i18n %}
{% load sentry_helpers %}
{% load sentry_plugins %}
{% load sentry_stream_filters %}

{% block sidebar %}
    <div id="chart" class="chart" data-api-url="{% url 'sentry-api-0-project-stats' project.id %}" data-days="1">
        <div class="sparkline">
            <noscript>{% trans "Get yourself some JavaScripts dood" %}</noscript>
            <span class="loading">{% trans "Loading historical data..." %}</span>
        </div>
    </div>

    <form method="get">
        {% if request.user.is_authenticated %}
            {% querystring from request without bookmarks as bookmark_querystring %}
            <h6>{% trans "Bookmarks" %}</h6>
            <div class="filter">
                <ul class="nav nav-tabs nav-stacked filter-list">
                    <li{% if not request.GET.bookmarks %} class="active"{% endif %}><a href="?{{ bookmark_querystring }}">{% trans "All Events" %}</a></li>
                    <li{% if request.GET.bookmarks %} class="active"{% endif %}><a href="?{{ bookmark_querystring }}&amp;bookmarks=1">{% trans "Only Bookmarks" %}</a></li>
                </ul>
            </div>
        {% endif %}

        {% for filter in project|get_filters:request %}
            {% if filter.show_label %}
                <h6>{% trans filter.label %}</h6>
            {% endif %}
            <div class="filter">
                {{ filter.render }}
            </div>
        {% endfor %}
    </form>
{% endblock %}

{% block main %}
    {% querystring from request without sort as sort_querystring %}
    {% querystring from request without since as since_querystring %}

    <div class="group-header">
      <div class="stream-actions">
        <div class="stream-actions-left stream-actions-cell">
            <div class="checkbox">
                <input type="checkbox">
            </div>
            <div class="btn-group">
                <a class="btn btn-default" href="javascript:void(0)" id="sentry-resolve-feed" onclick="Sentry.stream.clear('{{ project.slug }}');"><i aria-hidden="true" class="icon-checkmark"></i></a>
                <a href="#" class="btn btn-default"><span class="icon icon-bookmark"></span></a>
            </div>
            <div class="btn-group">
                <a class="btn btn-default realtime-play" data-action="pause" data-pause-label="{% trans "Pause Updates" %}" data-play-label="{% trans "Enable Updates" %}" href="javascript:void(0)">
                    <span class="icon icon-pause"></span>
                </a>
            </div>
            <div class="btn-group">
                <a href="#" class="btn btn-default dropdown-toggle" data-toggle="dropdown">{% blocktrans with sort_label as label %}Sort by: {{ label }}{% endblocktrans %} <span aria-hidden="true" class="icon-arrow-down"></span></a>
                <ul class="dropdown-menu">
                    <li{% ifequal sort 'priority' %} class="active"{% endifequal %}><a href="?{{ sort_querystring }}&amp;sort=priority">{{ SORT_OPTIONS.priority }}</a></li>
                    <li{% ifequal sort 'date' %} class="active"{% endifequal %}><a href="?{{ sort_querystring }}&amp;sort=date">{{ SORT_OPTIONS.date }}</a></li>
                    <li{% ifequal sort 'new' %} class="active"{% endifequal %}><a href="?{{ sort_querystring }}&amp;sort=new">{{ SORT_OPTIONS.new }}</a></li>
                    <li{% ifequal sort 'freq' %} class="active"{% endifequal %}><a href="?{{ sort_querystring }}&amp;sort=freq">{{ SORT_OPTIONS.freq }}</a></li>
                    <li class="divider"></li>
                    <li{% ifequal sort 'tottime' %} class="active"{% endifequal %}><a href="?{{ sort_querystring }}&amp;sort=tottime">{{ SORT_OPTIONS.tottime }}</a></li>
                    <li{% ifequal sort 'avgtime' %} class="active"{% endifequal %}><a href="?{{ sort_querystring }}&amp;sort=avgtime">{{ SORT_OPTIONS.avgtime }}</a></li>
                </ul>
            </div>
            <div class="btn-group">
                <a href="#" class="btn btn-default dropdown-toggle" onclick="$('#daterange').toggle(); return false;">
                    {% if from_date %}
                        {% if not to_date %}
                            Since: {{ from_date|date:"M jS" }}
                        {% else %}
                            Between: {{ from_date|date:"M jS" }} <small>and</small> {{ to_date|date:"M jS" }}
                        {% endif %}
                    {% else %}
                        {% if to_date %}
                            Before: {{ to_date|date:"M jS" }}
                        {% else %}
                            Between: The Past <small>and</small> The Present
                        {% endif %}
                    {% endif %}
<<<<<<< HEAD
                 <span aria-hidden="true" class="icon-arrow-down"></span></a>
            </div>
          </div>
            <div class="stream-actions-graph stream-actions-cell">&nbsp;</div>
            <div class="stream-actions-occurrences stream-actions-cell align-center hidden-xs"> events</div>
            <div class="stream-actions-users stream-actions-cell align-right hidden-xs"> users</div>
=======
                {% endif %}
             <i aria-hidden="true" class="icon-arrow-down"></i></a>
        </div>
        <div class="btn-group pull-right">
            {% if previous_page %}
                <a class="btn prev" href="?{{ pageless_query_string|escape }}&amp;p={{ previous_page }}"><span>{% trans "Previous" %}</span></a>
            {% else %}
                <a class="btn prev disabled"><span>{% trans "Previous" %}</span></a>
            {% endif %}
            {% if next_page %}
                <a class="btn next" href="?{{ pageless_query_string|escape }}&amp;p={{ next_page }}"><span>{% trans "Next" %}</span></a>
            {% else %}
                <a class="btn next disabled"><span>{% trans "Next" %}</span></a>
            {% endif %}
>>>>>>> 0bca0dec
        </div>
    </div>

    <div class="datepicker-box" id="daterange">
        <form method="GET">
            {% for key, value in request.GET.iteritems %}
                {% if key != df and key != tf and key != dt and key != tt and key != page %}
                    <input type="hidden" name="{{ key }}" value="{{ value }}">
                {% endif %}
            {% endfor %}
            <div class="input">
              <div class="inline-inputs">
                <input data-toggle="datepicker" data-date-format="yyyy-mm-dd"name="df" class="date" type="text" value="{% if from_date %}{{ from_date|date:"Y-m-d" }}{% endif %}" />
                <input class="time" type="text" name="tf" value="{% if from_date %}{{ from_date|time:"h:i A" }}{% endif %}" />
                to
                <input data-toggle="datepicker" data-date-format="yyyy-mm-dd" name="dt" class="date" type="text" value="{% if to_date %}{{ to_date|date:"Y-m-d" }}{% endif %}" />
                <input class="time" type="text" name="tt" value="{% if to_date %}{{ to_date|time:"h:i A" }}{% endif %}" />
              </div>
              <div class="help-block">{% trans "All events are represented in UTC time." %}</div>
            </div>
            <div class="submit">
                <div class="pull-right">
                    <input type="button" class="btn btn-small" value="{% trans "Clear" %}" onclick="$('#daterange input[type=text]').val(''); this.form.submit();">
                    <input type="submit" class="btn btn-primary btn-small" value="{% trans "Apply" %}">
                </div>
                <div class="radio-inputs">
                    <label class="radio">
                        <input type="radio" name="date_type" value="last_seen" {% if date_type != 'first_seen' %}checked{% endif %}> {% trans "Last Seen" %}
                    </label>
                    <label class="radio">
                        <input type="radio" name="date_type" value="first_seen" {% if date_type == 'first_seen' %}checked{% endif %}> {% trans "First Seen" %}
                    </label>
                </div>
            </div>
        </form>
    </div>

    {% recent_alerts from project as recent_alerts %}
    {% if recent_alerts %}
        <ul class="active-alerts">
            {% for alert in recent_alerts %}
                <li class="alert alert-error">
                    <a class="close" data-dismiss="alert">×</a>
                    <a href="{% url 'sentry-alert-details' project.team.slug project.slug alert.id %}">{{ alert.message }}</a>
                    <small>&mdash; {{ alert.datetime|timesince }}</small>
                </li>
            {% endfor %}
        </ul>
    {% endif %}

    <div id="event_list"></div>

    <div class="stream-pagination">
        <div class="btn-group pull-right">
<<<<<<< HEAD
          {% spaceless %}
            <a class="btn btn-default btn-lg prev{% if not event_list.paginator.has_previous %} disabled{% else %}" href="?{{ event_list.query_string|escape }}&amp;p={{ event_list.paginator.previous_page }}{% endif %}"><span class="icon-arrow-left"></span></a>
            <a class="btn btn-default btn-lg next{% if not event_list.paginator.has_next %} disabled{% else %}" href="?{{ event_list.query_string|escape }}&amp;p={{ event_list.paginator.next_page }}{% endif %}"><span class="icon-arrow-right"></span></a>
          {% endspaceless %}
=======
            {% if previous_page %}
                <a class="btn prev" href="?{{ pageless_query_string|escape }}&amp;p={{ previous_page }}"><span>{% trans "Previous" %}</span></a>
            {% else %}
                <a class="btn prev disabled"><span>{% trans "Previous" %}</span></a>
            {% endif %}
            {% if next_page %}
                <a class="btn next" href="?{{ pageless_query_string|escape }}&amp;p={{ next_page }}"><span>{% trans "Next" %}</span></a>
            {% else %}
                <a class="btn next disabled"><span>{% trans "Next" %}</span></a>
            {% endif %}
>>>>>>> 0bca0dec
        </div>
    </div>

    <script>
    $(function(){
        new app.StreamPage({
            groups: {{ event_list|to_json:request|safe }},
            canStream: {{ has_realtime|to_json|safe }},
            realtime: true
        });
    });
    </script>

{% endblock %}<|MERGE_RESOLUTION|>--- conflicted
+++ resolved
@@ -82,29 +82,12 @@
                             Between: The Past <small>and</small> The Present
                         {% endif %}
                     {% endif %}
-<<<<<<< HEAD
                  <span aria-hidden="true" class="icon-arrow-down"></span></a>
             </div>
           </div>
             <div class="stream-actions-graph stream-actions-cell">&nbsp;</div>
             <div class="stream-actions-occurrences stream-actions-cell align-center hidden-xs"> events</div>
             <div class="stream-actions-users stream-actions-cell align-right hidden-xs"> users</div>
-=======
-                {% endif %}
-             <i aria-hidden="true" class="icon-arrow-down"></i></a>
-        </div>
-        <div class="btn-group pull-right">
-            {% if previous_page %}
-                <a class="btn prev" href="?{{ pageless_query_string|escape }}&amp;p={{ previous_page }}"><span>{% trans "Previous" %}</span></a>
-            {% else %}
-                <a class="btn prev disabled"><span>{% trans "Previous" %}</span></a>
-            {% endif %}
-            {% if next_page %}
-                <a class="btn next" href="?{{ pageless_query_string|escape }}&amp;p={{ next_page }}"><span>{% trans "Next" %}</span></a>
-            {% else %}
-                <a class="btn next disabled"><span>{% trans "Next" %}</span></a>
-            {% endif %}
->>>>>>> 0bca0dec
         </div>
     </div>
 
@@ -159,23 +142,25 @@
 
     <div class="stream-pagination">
         <div class="btn-group pull-right">
-<<<<<<< HEAD
-          {% spaceless %}
-            <a class="btn btn-default btn-lg prev{% if not event_list.paginator.has_previous %} disabled{% else %}" href="?{{ event_list.query_string|escape }}&amp;p={{ event_list.paginator.previous_page }}{% endif %}"><span class="icon-arrow-left"></span></a>
-            <a class="btn btn-default btn-lg next{% if not event_list.paginator.has_next %} disabled{% else %}" href="?{{ event_list.query_string|escape }}&amp;p={{ event_list.paginator.next_page }}{% endif %}"><span class="icon-arrow-right"></span></a>
-          {% endspaceless %}
-=======
-            {% if previous_page %}
-                <a class="btn prev" href="?{{ pageless_query_string|escape }}&amp;p={{ previous_page }}"><span>{% trans "Previous" %}</span></a>
-            {% else %}
-                <a class="btn prev disabled"><span>{% trans "Previous" %}</span></a>
-            {% endif %}
-            {% if next_page %}
-                <a class="btn next" href="?{{ pageless_query_string|escape }}&amp;p={{ next_page }}"><span>{% trans "Next" %}</span></a>
-            {% else %}
-                <a class="btn next disabled"><span>{% trans "Next" %}</span></a>
-            {% endif %}
->>>>>>> 0bca0dec
+            {% spaceless %}
+                {% if previous_page %}
+                    <a class="btn btn-default btn-lg prev" href="?{{ pageless_query_string|escape }}&amp;p={{ previous_page }}">
+                        <span title="{% trans "Previous" %}" class="icon-arrow-left"></span>
+                    </a>
+                {% else %}
+                    <a class="btn btn-default btn-lg prev disabled">
+                        <span title="{% trans "Previous" %}" class="icon-arrow-left"></span>
+                    </a>
+                {% endif %}
+                {% if next_page %}
+                    <a class="btn btn-default btn-lg next" href="?{{ pageless_query_string|escape }}&amp;p={{ next_page }}">
+                        <span title="{% trans "Next" %}" class="icon-arrow-right"></span></a>
+                {% else %}
+                    <a class="btn btn-default btn-lg next disabled">
+                        <span calss="{% trans "Next" %}" class="icon-arrow-right"></span>
+                    </a>
+                {% endif %}
+            {% endspaceless %}
         </div>
     </div>
 
